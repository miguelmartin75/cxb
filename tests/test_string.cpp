#define CATCH_CONFIG_MAIN
#include <catch2/catch_approx.hpp>
#include <catch2/catch_test_macros.hpp>
#include <cxb/cxb.h>

TEST_CASE("String8 from C string", "[String8]") {
    const char* test_str = "Hello, World!";
    String8 s{.data = const_cast<char*>(test_str), .len = 13, .not_null_term = false};

    REQUIRE(s.size() == 13);
    REQUIRE_FALSE(s.empty());
    REQUIRE_FALSE(s.not_null_term);
    REQUIRE(strcmp(s.c_str(), test_str) == 0);

    for(size_t i = 0; i < s.size(); ++i) {
        REQUIRE(s[i] == test_str[i]);
    }
}

TEST_CASE("String8 from empty C string", "[String8]") {
    String8 s = ""_s8;
    REQUIRE(s.size() == 0);
    REQUIRE(s.empty());
    REQUIRE_FALSE(s.not_null_term);
    REQUIRE(s == S8_LIT(""));
}

TEST_CASE("String8 from raw data", "[String8]") {
    char data[] = {'H', 'e', 'l', 'l', 'o'};
    String8 s{.data = data, .len = 5, .not_null_term = false};

    REQUIRE(s.size() == 5);
    REQUIRE_FALSE(s.not_null_term);
    REQUIRE(s.data == data);

    for(size_t i = 0; i < 5; ++i) {
        REQUIRE(s[i] == data[i]);
    }
}

TEST_CASE("String push_back", "[String]") {
    i64 allocated_bytes = 0;
    {
        AString8 s;
        s.push_back('H');
        s.push_back('i');

        REQUIRE(s.size() == 2);
        REQUIRE(s[0] == 'H');
        REQUIRE(s[1] == 'i');
        REQUIRE_FALSE(s.not_null_term);

        allocated_bytes = heap_alloc_data.n_allocated_bytes;
    }
    REQUIRE(heap_alloc_data.n_active_bytes == 0);
    REQUIRE(heap_alloc_data.n_allocated_bytes == allocated_bytes);
}

TEST_CASE("String8 push_back with null termination", "[String]") {
    AString8 s("Hello");
    REQUIRE_FALSE(s.not_null_term);
    REQUIRE(s.allocator);
    REQUIRE(s.len == 5);
    REQUIRE(s.size() == 5);

    s.push_back('!');
    REQUIRE(s.size() == 6);
    REQUIRE_FALSE(s.not_null_term);

    String8 cmp = S8_LIT("Hello!");
    for(u64 i = 0; i < s.size(); ++i) {
        REQUIRE(s[i] == cmp[i]);
    }
    REQUIRE(s == cmp);
    REQUIRE(strcmp(s.c_str(), "Hello!") == 0);
}

TEST_CASE("String8 append C string", "[String8]") {
    AString8 s("Hello");
    s.extend(", World!");

    REQUIRE(s.len == 13);
    REQUIRE_FALSE(s.not_null_term);
    REQUIRE(s == S8_LIT("Hello, World!"));
    REQUIRE(strcmp(s.c_str(), "Hello, World!") == 0);
}

TEST_CASE("String8 append other String8", "[String8]") {
    AString8 s1("Hello");
    String8 s2 = S8_LIT(", World!");
    s1.extend(s2);

    REQUIRE(s1.len == 13);
    REQUIRE_FALSE(s1.not_null_term);
    REQUIRE(s1 == S8_LIT("Hello, World!"));
}

TEST_CASE("String8 append to non-null-terminated", "[String8]") {
    AString8 s;
    s.push_back('H');
    s.push_back('i');
    REQUIRE_FALSE(s.not_null_term);

    s.extend(" there");
    REQUIRE(s.size() == 8);
    REQUIRE_FALSE(s.not_null_term);

    const char expected[] = "Hi there";
    for(size_t i = 0; i < s.size(); ++i) {
        REQUIRE(s[i] == expected[i]);
    }
    REQUIRE(s == S8_LIT("Hi there"));
}

TEST_CASE("String8 resize", "[String8]") {
    AString8 s("Hello");
    s.resize(10, 'X');

    REQUIRE(s.size() == 10);
    REQUIRE_FALSE(s.not_null_term);

    REQUIRE(s == S8_LIT("HelloXXXXX"));
}

TEST_CASE("String8 resize shrinking", "[String8]") {
    AString8 s("Hello, World!");
    s.resize(5);

    REQUIRE(s.size() == 5);
    REQUIRE_FALSE(s.not_null_term);
    REQUIRE(s == S8_LIT("Hello"));
}

TEST_CASE("String8 pop_back", "[String8]") {
    AString8 s("Hello");
    char c = s.pop_back();

    REQUIRE(c == 'o');
    REQUIRE(s.size() == 4);
    REQUIRE_FALSE(s.not_null_term);
    REQUIRE(s == S8_LIT("Hell"));
}

TEST_CASE("String8 slice", "[String8]") {
    String8 s = S8_LIT("Hello, World!");
    String8 slice1 = s.slice(7);    // "World!"
    String8 slice2 = s.slice(0, 4); // "Hello"

    REQUIRE(slice1.size() == 6);
    REQUIRE_FALSE(slice1.not_null_term);

    REQUIRE(slice2.size() == 5);
    REQUIRE(slice2.not_null_term);

    const char hello[] = "Hello";
    const char world[] = "World!";
    for(size_t i = 0; i < slice1.size(); ++i) {
        REQUIRE(slice1[i] == world[i]);
    }
    for(size_t i = 0; i < slice2.size(); ++i) {
        REQUIRE(slice2[i] == hello[i]);
    }
}

TEST_CASE("String8 copy", "[String8]") {
    AString8 original("Hello, World!");
    AString8 copy = original.copy();

    REQUIRE(copy.size() == original.size());
    REQUIRE(copy.not_null_term == original.not_null_term);
    REQUIRE(copy.allocator == original.allocator);
    REQUIRE(copy.data != original.data); // different memory
    REQUIRE(original == copy);
}

TEST_CASE("String8 ensure_not_null_terminated", "[String8]") {
    AString8 s = {};
    s.push_back('H');
    s.push_back('i');
    REQUIRE_FALSE(s.not_null_term);

    s.ensure_not_null_terminated();
    REQUIRE_FALSE(s.not_null_term);
    REQUIRE(s.size() == 2);
    REQUIRE(s == S8_LIT("Hi"));
}

TEST_CASE("Utf8Iterator with ASCII string", "[Utf8Iterator]") {
    String8 s = S8_LIT("Hello World");
    ArenaTmp scratch = begin_scratch();

    Array<u32> codepoints = decode_string8(scratch.arena, s);
    REQUIRE(codepoints.len == s.len);
    for(u64 i = 0; i < codepoints.len; ++i) {
        REQUIRE((char) codepoints[i] == s[i]);
    }

    end_scratch(scratch);
}

TEST_CASE("MString8 manual cleanup", "[MString8]") {
    i64 allocated_bytes_before = heap_alloc_data.n_active_bytes;
    {
        MString8 s = MSTRING_NT(&heap_alloc);
        s.extend("Hello, World!");
        REQUIRE(s.len == 13);
        REQUIRE(s.allocator == &heap_alloc);
        REQUIRE(heap_alloc_data.n_active_bytes > allocated_bytes_before);
        REQUIRE(heap_alloc_data.n_allocated_bytes > allocated_bytes_before);
        s.destroy();
    }
    REQUIRE(heap_alloc_data.n_active_bytes == allocated_bytes_before);
}

TEST_CASE("MString8 -> String", "[MString8]") {
    i64 allocated_bytes_before = heap_alloc_data.n_active_bytes;
    {
        MString8 m = MSTRING_NT(&heap_alloc);
        m.extend("Hello, World!");
        AString8 s = m;

        REQUIRE(s.len == 13);
        REQUIRE(s.allocator == &heap_alloc);
        REQUIRE(heap_alloc_data.n_active_bytes > allocated_bytes_before);
        REQUIRE(heap_alloc_data.n_allocated_bytes > allocated_bytes_before);
    }
    REQUIRE(heap_alloc_data.n_active_bytes == allocated_bytes_before);
}

TEST_CASE("String -> MString8", "[MString8]") {
    i64 allocated_bytes_before = heap_alloc_data.n_active_bytes;
    {
        AString8 s;
        s.extend("Hello, World!");
        MString8 m = s.release();

        REQUIRE(m.len == 13);
        REQUIRE(m.allocator == &heap_alloc);
        REQUIRE(heap_alloc_data.n_active_bytes > allocated_bytes_before);
        REQUIRE(heap_alloc_data.n_allocated_bytes > allocated_bytes_before);
        m.destroy();
    }
    REQUIRE(heap_alloc_data.n_active_bytes == allocated_bytes_before);
}

TEST_CASE("Seq<String> memory management", "[Seq][String]") {
    i64 allocated_bytes_before = heap_alloc_data.n_active_bytes;
    {
        AArray<AString8> strings;
        REQUIRE(strings.len == 0);

        for(int i = 0; i < 10; ++i) {
            AString8 s = "some string";
            strings.push_back(move(s));
        }

        REQUIRE(strings.len == 10);

        strings[5].extend(" (modified)");
        REQUIRE(strings[5].len > strings[4].len);

        REQUIRE(heap_alloc_data.n_active_bytes > allocated_bytes_before);
    }

    REQUIRE(heap_alloc_data.n_active_bytes == allocated_bytes_before);
}

TEST_CASE("String8 and String operator<", "[String8][String]") {
    // Test String8 operator<
    String8 s1 = S8_LIT("apple");
    String8 s2 = S8_LIT("banana");
    String8 s3 = S8_LIT("app");
    String8 s4 = S8_LIT("apple");
    String8 s5 = S8_LIT("application");

    REQUIRE(s1 < s2);    // "apple" < "banana"
    REQUIRE(!(s2 < s1)); // "banana" not < "apple"
    REQUIRE(s3 < s1);    // "app" < "apple"
    REQUIRE(!(s1 < s3)); // "apple" not < "app"
    REQUIRE(!(s1 < s4)); // "apple" not < "apple"
    REQUIRE(!(s4 < s1)); // "apple" not < "apple"
    REQUIRE(s1 < s5);    // "apple" < "application"
    REQUIRE(!(s5 < s1)); // "application" not < "apple"
    String8 empty1 = S8_LIT("");
    String8 empty2 = S8_LIT("");
    String8 non_empty = S8_LIT("a");
    REQUIRE(!(empty1 < empty2));    // empty not < empty
    REQUIRE(empty1 < non_empty);    // empty < non-empty
    REQUIRE(!(non_empty < empty1)); // non-empty not < empty

    // Test case sensitivity
    String8 lower = S8_LIT("apple");
    String8 upper = S8_LIT("APPLE");

    REQUIRE(upper < lower); // "APPLE" < "apple" (ASCII values)
    REQUIRE(!(lower < upper));
}

TEST_CASE("Utf8Iterator with unicode", "[Utf8Iterator]") {
    // é is U+00E9 (2 bytes in UTF-8: C3, A9)
    // € is U+20AC (3 bytes in UTF-8: E2, 82, AC)
    // 👋 is U+1F44B (4 bytes in UTF-8: F0 9F 91 8B)
    // 🌍 is U+1F30D (4 bytes in UTF-8: F0 9F 8C 8D)
    String8 s = S8_LIT("Hi \xF0\x9F\x91\x8B \xF0\x9F\x8C\x8D \xE2\x82\xAC \xC3\xA9!");
    ArenaTmp scratch = begin_scratch();

    Array<u32> codepoints = decode_string8(scratch.arena, s);

    REQUIRE(codepoints.len == 11);
    REQUIRE((char) codepoints[0] == 'H');
    REQUIRE((char) codepoints[1] == 'i');
    REQUIRE((char) codepoints[2] == ' ');
    REQUIRE(codepoints[3] == U'👋');
    REQUIRE(codepoints[4] == ' ');
    REQUIRE(codepoints[5] == U'🌍');
    REQUIRE(codepoints[6] == ' ');
    REQUIRE(codepoints[7] == U'€');
    REQUIRE(codepoints[8] == ' ');
    REQUIRE(codepoints[9] == U'é');
    REQUIRE(codepoints[10] == '!');

    end_scratch(scratch);
}

<<<<<<< HEAD
TEST_CASE("string8_parse floating point", "[String8][Parse]") {
    String8 s = S8_LIT("3.14f");
    auto res = string8_parse<f64>(s);
    REQUIRE(res.exists);
    REQUIRE(res.value == Catch::Approx(3.14));
    REQUIRE(res.n_consumed == 4);
=======
TEST_CASE("string8_contains and find", "[String8]") {
    String8 s = S8_LIT("hello world");
    REQUIRE(string8_contains(s, S8_LIT("hello")));
    REQUIRE(s.contains(S8_LIT("world")));
    REQUIRE(string8_find(s, S8_LIT("world")) == 6);
    REQUIRE(s.find(S8_LIT("hello")) == 0);
    REQUIRE_FALSE(string8_contains(s, S8_LIT("abc")));
    REQUIRE(string8_find(s, S8_LIT("abc")) == SIZE_MAX);
}

TEST_CASE("string8_trim", "[String8]") {
    String8 s = S8_LIT("   abc \t");
    String8 trimmed = string8_trim(s, S8_LIT("\t "));
    REQUIRE(trimmed == S8_LIT("abc"));

    String8 lead = string8_trim(s, S8_LIT("\t "), true, false);
    REQUIRE(lead == S8_LIT("abc \t"));

    REQUIRE(s.trim(S8_LIT("\t "), false, true) == S8_LIT("   abc"));
}

TEST_CASE("string8_contains_chars", "[String8]") {
    String8 s = S8_LIT("hello world");
    REQUIRE(string8_contains_chars(s, S8_LIT("ow")));
    REQUIRE_FALSE(string8_contains_chars(s, S8_LIT("xyz")));
    REQUIRE(s.contains_chars(S8_LIT("hw")));
    REQUIRE_FALSE(s.contains_chars(S8_LIT("xyz")));
>>>>>>> 4c834f54
}<|MERGE_RESOLUTION|>--- conflicted
+++ resolved
@@ -322,14 +322,14 @@
     end_scratch(scratch);
 }
 
-<<<<<<< HEAD
 TEST_CASE("string8_parse floating point", "[String8][Parse]") {
     String8 s = S8_LIT("3.14f");
     auto res = string8_parse<f64>(s);
     REQUIRE(res.exists);
     REQUIRE(res.value == Catch::Approx(3.14));
     REQUIRE(res.n_consumed == 4);
-=======
+}
+
 TEST_CASE("string8_contains and find", "[String8]") {
     String8 s = S8_LIT("hello world");
     REQUIRE(string8_contains(s, S8_LIT("hello")));
@@ -357,5 +357,4 @@
     REQUIRE_FALSE(string8_contains_chars(s, S8_LIT("xyz")));
     REQUIRE(s.contains_chars(S8_LIT("hw")));
     REQUIRE_FALSE(s.contains_chars(S8_LIT("xyz")));
->>>>>>> 4c834f54
 }