--- conflicted
+++ resolved
@@ -47,13 +47,8 @@
     - [ ] (P1) C++ specific code in `cxb` namespace
     - [ ] (P1) MHashMap<K, V>: don't inherit from HashMap<K, V, Hasher>
     - [ ] (P2) Group and move M/A prefixed types to bottom of header-file
-<<<<<<< HEAD
-    - [ ] (P2) `git mv tests/benchmarks tests/benchs` with CMakeLists.txt changes
+    - [x] (P2) `git mv tests/benchmarks tests/benchs` with CMakeLists.txt changes
     - [x] (P2) `tests/fuzz/*_fuzz.cpp` -> `tests/fuzz/fuzz_*.cpp` with CMakeLists.txt changes
-=======
-    - [x] (P2) `git mv tests/benchmarks tests/benchs` with CMakeLists.txt changes
-    - [ ] (P2) `tests/fuzz/*_fuzz.cpp` -> `tests/fuzz/fuzz_*.cpp` with CMakeLists.txt changes
->>>>>>> 3ca29323
     - [ ] (P2) remove fmtlib dependency
         - [ ] Write the Dragonbox float conversion algorithm
 - [ ] QoL
