--- conflicted
+++ resolved
@@ -1184,7 +1184,6 @@
     }
 };
 
-<<<<<<< HEAD
 // *SECTION*: String8 splitting
 
 CXB_C_EXPORT bool string8_split_next(String8SplitIterator* iter, String8* out);
@@ -1259,7 +1258,6 @@
 }
 
 // *SECTION*: formatting library
-=======
 template <typename T, size_t N>
 struct StaticArray {
     T data[N];
@@ -1277,7 +1275,6 @@
     ::copy(sa.data, xs, N);
     return sa;
 }
->>>>>>> adc037b2
 
 CXB_C_TYPE struct Vec2f {
     CXB_C_COMPAT_BEGIN
